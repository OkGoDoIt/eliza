import {
  ChannelType,
  HandlerCallback,
  logger,
  Memory,
  stringToUuid,
  UUID,
  type Character,
  type Client as ElizaClient,
  type IAgentRuntime,
  type Plugin,
} from "@elizaos/core";
import {
  Client,
  Events,
  GatewayIntentBits,
  Partials,
  PermissionsBitField,
  TextChannel,
  type Guild,
  type MessageReaction,
  type User,
  ChannelType as DiscordChannelType,
  OAuth2Guild,
} from "discord.js";
import { EventEmitter } from "events";
import chatWithAttachments from "./actions/chatWithAttachments.ts";
<<<<<<< HEAD
import downloadMedia from "./actions/downloadMedia.ts";
import joinVoice from "./actions/voiceJoin.ts";
import leaveVoice from "./actions/voiceLeave.ts";
=======
// import downloadMedia from "./actions/downloadMedia.ts";
import joinVoice from "./actions/joinVoice.ts";
import leaveVoice from "./actions/leaveVoice.ts";
>>>>>>> 1e34f5e2
import reply from "./actions/reply.ts";
import summarize from "./actions/summarizeConversation.ts";
import transcribe_media from "./actions/transcribeMedia.ts";
import dmAction from "./actions/dm.ts";
import { DISCORD_CLIENT_NAME } from "./constants.ts";
import { MessageManager } from "./messages.ts";
import channelStateProvider from "./providers/channelState.ts";
import voiceStateProvider from "./providers/voiceState.ts";
import { DiscordTestSuite } from "./test-suite.ts";
import type { IDiscordClient } from "./types.ts";
import { VoiceManager } from "./voice.ts";

interface RoomData {
  channelId: string;
  serverId: string;
}

interface AuthorData {
  userId: string;
  userName: string;
  displayName: string;
}

export class DiscordClient extends EventEmitter implements IDiscordClient {
  apiToken: string;
  client: Client;
  runtime: IAgentRuntime;
  character: Character;
  messageManager: MessageManager;
  voiceManager: VoiceManager;

  constructor(runtime: IAgentRuntime) {
    super();

    logger.log("Discord client constructor was engaged");

    this.apiToken = runtime.getSetting("DISCORD_API_TOKEN") as string;
    this.client = new Client({
      intents: [
        GatewayIntentBits.Guilds,
        GatewayIntentBits.GuildMembers,
        GatewayIntentBits.GuildPresences,
        GatewayIntentBits.DirectMessages,
        GatewayIntentBits.GuildVoiceStates,
        GatewayIntentBits.MessageContent,
        GatewayIntentBits.GuildMessages,
        GatewayIntentBits.DirectMessageTyping,
        GatewayIntentBits.GuildMessageTyping,
        GatewayIntentBits.GuildMessageReactions,
      ],
      partials: [
        Partials.Channel,
        Partials.Message,
        Partials.User,
        Partials.Reaction,
      ],
    });

    this.runtime = runtime;
    this.voiceManager = new VoiceManager(this);
    this.messageManager = new MessageManager(this);

    this.client.once(Events.ClientReady, this.onClientReady.bind(this));
    this.client.login(this.apiToken);

    this.setupEventListeners();

    // give it to the 
    const ensureAllServersExist = async (runtime: IAgentRuntime) => {
      const guilds = await this.client.guilds.fetch();
      for (const [, guild] of guilds) {
        await this.ensureAllChannelsExist(runtime, guild);
      }
    }

    ensureAllServersExist(this.runtime);
  }

  async ensureAllChannelsExist(runtime: IAgentRuntime, guild: OAuth2Guild) {
    const guildChannels = await guild.fetch();
    // for channel in channels
    for (const [, channel] of guildChannels.channels.cache) {
      const roomId = stringToUuid(channel.id + "-" + runtime.agentId);
      const room = await runtime.getRoom(roomId);
      // if the room already exists, skip
      if (room) {
        continue;
      }
      const worldId = stringToUuid(guild.id + "-" + runtime.agentId)
      await runtime.ensureWorldExists({id: worldId, name: guild.name, serverId: guild.id, agentId: runtime.agentId});
      await runtime.ensureRoomExists({id: roomId, name: channel.name, source: "discord", type: ChannelType.GROUP, channelId: channel.id, serverId: guild.id, worldId});
    }
  }

  private setupEventListeners() {
    // When joining to a new server
    this.client.on("guildCreate", this.handleGuildCreate.bind(this));

    this.client.on(
      Events.MessageReactionAdd,
      this.handleReactionAdd.bind(this)
    );
    this.client.on(
      Events.MessageReactionRemove,
      this.handleReactionRemove.bind(this)
    );

    // Handle voice events with the voice manager
    this.client.on(
      "voiceStateUpdate",
      this.voiceManager.handleVoiceStateUpdate.bind(this.voiceManager)
    );
    this.client.on(
      "userStream",
      this.voiceManager.handleUserStream.bind(this.voiceManager)
    );

    // Handle a new message with the message manager
    this.client.on(
      Events.MessageCreate,
      this.messageManager.handleMessage.bind(this.messageManager)
    );

    // Handle a new interaction
    this.client.on(
      Events.InteractionCreate,
      this.handleInteractionCreate.bind(this)
    );
  }

  async stop() {
    try {
      // disconnect websocket
      // this unbinds all the listeners
      await this.client.destroy();
    } catch (e) {
      logger.error("client-discord instance stop err", e);
    }
  }

  private async onClientReady(readyClient: { user: { tag: any; id: any } }) {
    logger.success(`Logged in as ${readyClient.user?.tag}`);

    // Register slash commands
    const commands = [
      {
        name: "joinchannel",
        description: "Join a voice channel",
        options: [
          {
            name: "channel",
            type: 7, // CHANNEL type
            description: "The voice channel to join",
            required: true,
            channel_types: [2], // GuildVoice type
          },
        ],
      },
      {
        name: "leavechannel",
        description: "Leave the current voice channel",
      },
    ];

    try {
      await this.client.application?.commands.set(commands);
      logger.success("Slash commands registered");
    } catch (error) {
      console.error("Error registering slash commands:", error);
    }

    // Required permissions for the bot
    const requiredPermissions = [
      // Text Permissions
      PermissionsBitField.Flags.ViewChannel,
      PermissionsBitField.Flags.SendMessages,
      PermissionsBitField.Flags.SendMessagesInThreads,
      PermissionsBitField.Flags.CreatePrivateThreads,
      PermissionsBitField.Flags.CreatePublicThreads,
      PermissionsBitField.Flags.EmbedLinks,
      PermissionsBitField.Flags.AttachFiles,
      PermissionsBitField.Flags.AddReactions,
      PermissionsBitField.Flags.UseExternalEmojis,
      PermissionsBitField.Flags.UseExternalStickers,
      PermissionsBitField.Flags.MentionEveryone,
      PermissionsBitField.Flags.ManageMessages,
      PermissionsBitField.Flags.ReadMessageHistory,
      // Voice Permissions
      PermissionsBitField.Flags.Connect,
      PermissionsBitField.Flags.Speak,
      PermissionsBitField.Flags.UseVAD,
      PermissionsBitField.Flags.PrioritySpeaker,
    ].reduce((a, b) => a | b, 0n);

    logger.success("Use this URL to add the bot to your server:");
    logger.success(
      `https://discord.com/api/oauth2/authorize?client_id=${readyClient.user?.id}&permissions=${requiredPermissions}&scope=bot%20applications.commands`
    );
    await this.onReady();
  }

  async getChannelType(channelId: string): Promise<ChannelType> {
    const channel = await this.client.channels.fetch(channelId);
    switch (channel.type) {
      case DiscordChannelType.DM:
        return ChannelType.DM;
      case DiscordChannelType.GuildText:
        return ChannelType.GROUP;
      case DiscordChannelType.GuildVoice:
        return ChannelType.VOICE_GROUP;
    }
  }

  async handleReactionAdd(reaction: MessageReaction, user: User) {
    try {
      logger.log("Reaction added");

      // Early returns
      if (!reaction || !user) {
        logger.warn("Invalid reaction or user");
        return;
      }

      // Get emoji info
      let emoji = reaction.emoji.name;
      if (!emoji && reaction.emoji.id) {
        emoji = `<:${reaction.emoji.name}:${reaction.emoji.id}>`;
      }

      // Fetch full message if partial
      if (reaction.partial) {
        try {
          await reaction.fetch();
        } catch (error) {
          logger.error("Failed to fetch partial reaction:", error);
          return;
        }
      }

      // Generate IDs with timestamp to ensure uniqueness
      const timestamp = Date.now();
      const roomId = stringToUuid(
        `${reaction.message.channel.id}-${this.runtime.agentId}`
      );
      const userIdUUID = stringToUuid(`${user.id}-${this.runtime.agentId}`);
      const reactionUUID = stringToUuid(
        `${reaction.message.id}-${user.id}-${emoji}-${timestamp}-${this.runtime.agentId}`
      );

      // Validate IDs
      if (!userIdUUID || !roomId) {
        logger.error("Invalid user ID or room ID", {
          userIdUUID,
          roomId,
        });
        return;
      }

      // Process message content
      const messageContent = reaction.message.content || "";
      const truncatedContent =
        messageContent.length > 50
          ? `${messageContent.substring(0, 50)}...`
          : messageContent;
      const reactionMessage = `*Added <${emoji}> to: "${truncatedContent}"*`;

      // Get user info
      const userName = reaction.message.author?.username || "unknown";
      const name = reaction.message.author?.displayName || userName;

      // TODO: Get the type of the channel

      await this.runtime.ensureConnection({
        userId: userIdUUID,
        roomId,
        userName,
        userScreenName: name,
        source: "discord",
        channelId: reaction.message.channel.id,
        serverId: reaction.message.guild?.id,
        type: await this.getChannelType(reaction.message.channel.id),
      });

      const memory: Memory = {
        id: reactionUUID,
        userId: userIdUUID,
        agentId: this.runtime.agentId,
        content: {
          name,
          userName,
          text: reactionMessage,
          source: "discord",
          inReplyTo: stringToUuid(
            `${reaction.message.id}-${this.runtime.agentId}`
          ),
        },
        roomId,
        createdAt: timestamp,
      };

      const callback: HandlerCallback = async (content) => {
        if (!reaction.message.channel) {
          logger.error("No channel found for reaction message");
          return;
        }
        await (reaction.message.channel as TextChannel).send(content.text);
        return [];
      };

      this.runtime.emitEvent(
        ["DISCORD_REACTION_RECEIVED", "REACTION_RECEIVED"],
        {
          runtime: this.runtime,
          message: memory,
          callback,
        }
      );
    } catch (error) {
      logger.error("Error handling reaction:", error);
    }
  }

  async handleReactionRemove(reaction: MessageReaction, user: User) {
    try {
      logger.log("Reaction removed");

      let emoji = reaction.emoji.name;
      if (!emoji && reaction.emoji.id) {
        emoji = `<:${reaction.emoji.name}:${reaction.emoji.id}>`;
      }

      // Fetch the full message if it's a partial
      if (reaction.partial) {
        try {
          await reaction.fetch();
        } catch (error) {
          logger.error(
            "Something went wrong when fetching the message:",
            error
          );
          return;
        }
      }

      const messageContent = reaction.message.content || "";
      const truncatedContent =
        messageContent.length > 50
          ? messageContent.substring(0, 50) + "..."
          : messageContent;

      const reactionMessage = `*Removed <${emoji}> from: "${truncatedContent}"*`;

      const roomId = stringToUuid(
        reaction.message.channel.id + "-" + this.runtime.agentId
      );
      const userIdUUID = stringToUuid(user.id);
      const reactionUUID = stringToUuid(
        `${reaction.message.id}-${user.id}-${emoji}-removed-${this.runtime.agentId}`
      );

      const userName = reaction.message.author?.username || "unknown";
      const name = reaction.message.author?.displayName || userName;


      await this.runtime.ensureConnection({
        userId: userIdUUID,
        roomId,
        userName,
        userScreenName: name,
        source: "discord",
        channelId: reaction.message.channel.id,
        serverId: reaction.message.guild?.id,
        type: await this.getChannelType(reaction.message.channel.id),
      });

      const memory: Memory = {
        id: reactionUUID,
        userId: userIdUUID,
        agentId: this.runtime.agentId,
        content: {
          name,
          userName,
          text: reactionMessage,
          source: "discord",
          inReplyTo: stringToUuid(
            `${reaction.message.id}-${this.runtime.agentId}`
          ),
        },
        roomId,
        createdAt: Date.now(),
      };

      const callback: HandlerCallback = async (content) => {
        if (!reaction.message.channel) {
          logger.error("No channel found for reaction message");
          return;
        }
        await (reaction.message.channel as TextChannel).send(content.text);
        return [];
      };

      this.runtime.emitEvent(["DISCORD_REACTION_EVENT", "REACTION_RECEIVED"], {
        runtime: this.runtime,
        message: memory,
        callback,
      });
    } catch (error) {
      logger.error("Error handling reaction removal:", error);
    }
  }

  private async handleGuildCreate(guild: Guild) {
    logger.log(`Joined guild ${guild.name}`);
    const fullGuild = await guild.fetch();
    this.voiceManager.scanGuild(guild);
    this.runtime.emitEvent("DISCORD_JOIN_SERVER", {
      runtime: this.runtime,
      guild: fullGuild,
    });
  }

  private async handleInteractionCreate(interaction: any) {
    if (!interaction.isCommand()) return;

    switch (interaction.commandName) {
      case "joinchannel":
        await this.voiceManager.handleJoinChannelCommand(interaction);
        break;
      case "leavechannel":
        await this.voiceManager.handleLeaveChannelCommand(interaction);
        break;
    }
  }

  private async onReady() {
    logger.log("DISCORD ON READY");
    const guilds = await this.client.guilds.fetch();
    for (const [, guild] of guilds) {
      const fullGuild = await guild.fetch();
      await this.voiceManager.scanGuild(fullGuild);
      // send in 1 second
      setTimeout(async () => {
        // for each server the client is in, fire a connected event
        for (const [, guild] of guilds) {
          const fullGuild = await guild.fetch();

          logger.log("DISCORD SERVER CONNECTED", fullGuild);
          this.runtime.emitEvent("DISCORD_SERVER_CONNECTED", { runtime: this.runtime, guild: fullGuild });
        }
      }, 1000);
    }

    this.client.emit("voiceManagerReady");
  }
}

const DiscordClientInterface: ElizaClient = {
  name: DISCORD_CLIENT_NAME,
  start: async (runtime: IAgentRuntime) => new DiscordClient(runtime),
};

const discordPlugin: Plugin = {
  name: "discord",
  description: "Discord client plugin",
  clients: [DiscordClientInterface],
  actions: [
    reply,
    chatWithAttachments,
    // downloadMedia,
    joinVoice,
    leaveVoice,
    summarize,
    transcribe_media,
    dmAction
  ],
  providers: [channelStateProvider, voiceStateProvider],
  tests: [new DiscordTestSuite()],
};

export default discordPlugin;<|MERGE_RESOLUTION|>--- conflicted
+++ resolved
@@ -1,43 +1,35 @@
 import {
   ChannelType,
-  HandlerCallback,
+  type HandlerCallback,
   logger,
-  Memory,
+  type Memory,
   stringToUuid,
-  UUID,
   type Character,
   type Client as ElizaClient,
   type IAgentRuntime,
-  type Plugin,
+  type Plugin
 } from "@elizaos/core";
 import {
   Client,
+  ChannelType as DiscordChannelType,
   Events,
   GatewayIntentBits,
+  type OAuth2Guild,
   Partials,
   PermissionsBitField,
-  TextChannel,
+  type TextChannel,
   type Guild,
   type MessageReaction,
   type User,
-  ChannelType as DiscordChannelType,
-  OAuth2Guild,
 } from "discord.js";
-import { EventEmitter } from "events";
+import { EventEmitter } from "node:events";
 import chatWithAttachments from "./actions/chatWithAttachments.ts";
-<<<<<<< HEAD
-import downloadMedia from "./actions/downloadMedia.ts";
-import joinVoice from "./actions/voiceJoin.ts";
-import leaveVoice from "./actions/voiceLeave.ts";
-=======
-// import downloadMedia from "./actions/downloadMedia.ts";
-import joinVoice from "./actions/joinVoice.ts";
-import leaveVoice from "./actions/leaveVoice.ts";
->>>>>>> 1e34f5e2
+import dmAction from "./actions/dm.ts";
 import reply from "./actions/reply.ts";
 import summarize from "./actions/summarizeConversation.ts";
 import transcribe_media from "./actions/transcribeMedia.ts";
-import dmAction from "./actions/dm.ts";
+import joinVoice from "./actions/voiceJoin.ts";
+import leaveVoice from "./actions/voiceLeave.ts";
 import { DISCORD_CLIENT_NAME } from "./constants.ts";
 import { MessageManager } from "./messages.ts";
 import channelStateProvider from "./providers/channelState.ts";
@@ -116,13 +108,13 @@
     const guildChannels = await guild.fetch();
     // for channel in channels
     for (const [, channel] of guildChannels.channels.cache) {
-      const roomId = stringToUuid(channel.id + "-" + runtime.agentId);
+      const roomId = stringToUuid(`${channel.id}-${runtime.agentId}`);
       const room = await runtime.getRoom(roomId);
       // if the room already exists, skip
       if (room) {
         continue;
       }
-      const worldId = stringToUuid(guild.id + "-" + runtime.agentId)
+      const worldId = stringToUuid(`${guild.id}-${runtime.agentId}`)
       await runtime.ensureWorldExists({id: worldId, name: guild.name, serverId: guild.id, agentId: runtime.agentId});
       await runtime.ensureRoomExists({id: roomId, name: channel.name, source: "discord", type: ChannelType.GROUP, channelId: channel.id, serverId: guild.id, worldId});
     }
@@ -381,13 +373,13 @@
       const messageContent = reaction.message.content || "";
       const truncatedContent =
         messageContent.length > 50
-          ? messageContent.substring(0, 50) + "..."
+          ? `${messageContent.substring(0, 50)}...`
           : messageContent;
 
       const reactionMessage = `*Removed <${emoji}> from: "${truncatedContent}"*`;
 
       const roomId = stringToUuid(
-        reaction.message.channel.id + "-" + this.runtime.agentId
+        `${reaction.message.channel.id}-${this.runtime.agentId}`
       );
       const userIdUUID = stringToUuid(user.id);
       const reactionUUID = stringToUuid(
