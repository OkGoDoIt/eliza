{
    "name": "@elizaos/plugin-goplus",
<<<<<<< HEAD
    "version": "0.1.9",
=======
    "version": "0.1.8-alpha.1",
>>>>>>> d5f2924d
    "main": "dist/index.js",
    "type": "module",
    "types": "dist/index.d.ts",
    "dependencies": {
        "@elizaos/core": "workspace:*",
        "tsup": "^8.3.5",
        "ws": "^8.18.0"
    },
    "scripts": {
        "build": "tsup --format esm --dts",
        "dev": "tsx watch src/index.ts"
    },
    "devDependencies": {
        "@types/ws": "^8.5.13",
        "tsx": "^4.19.2"
    }
}<|MERGE_RESOLUTION|>--- conflicted
+++ resolved
@@ -1,24 +1,20 @@
 {
-    "name": "@elizaos/plugin-goplus",
-<<<<<<< HEAD
-    "version": "0.1.9",
-=======
-    "version": "0.1.8-alpha.1",
->>>>>>> d5f2924d
-    "main": "dist/index.js",
-    "type": "module",
-    "types": "dist/index.d.ts",
-    "dependencies": {
-        "@elizaos/core": "workspace:*",
-        "tsup": "^8.3.5",
-        "ws": "^8.18.0"
-    },
-    "scripts": {
-        "build": "tsup --format esm --dts",
-        "dev": "tsx watch src/index.ts"
-    },
-    "devDependencies": {
-        "@types/ws": "^8.5.13",
-        "tsx": "^4.19.2"
-    }
+	"name": "@elizaos/plugin-goplus",
+	"version": "0.1.9",
+	"main": "dist/index.js",
+	"type": "module",
+	"types": "dist/index.d.ts",
+	"dependencies": {
+		"@elizaos/core": "workspace:*",
+		"tsup": "^8.3.5",
+		"ws": "^8.18.0"
+	},
+	"scripts": {
+		"build": "tsup --format esm --dts",
+		"dev": "tsx watch src/index.ts"
+	},
+	"devDependencies": {
+		"@types/ws": "^8.5.13",
+		"tsx": "^4.19.2"
+	}
 }