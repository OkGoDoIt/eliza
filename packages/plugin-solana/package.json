--- conflicted
+++ resolved
@@ -19,11 +19,7 @@
         "dist"
     ],
     "dependencies": {
-<<<<<<< HEAD
         "@coral-xyz/anchor": "0.30.1",
-=======
-        "@coral-xyz/anchor": "0.28.0",
->>>>>>> 2dbf2cc0
         "@elizaos/core": "workspace:*",
         "@elizaos/plugin-tee": "workspace:*",
         "@elizaos/plugin-trustdb": "workspace:*",
@@ -54,11 +50,8 @@
     "peerDependencies": {
         "form-data": "4.0.1",
         "whatwg-url": "7.1.0"
-<<<<<<< HEAD
-=======
     },
     "publishConfig": {
         "access": "public"
->>>>>>> 2dbf2cc0
     }
 }