{
    "name": "@elizaos/agent",
    "version": "0.1.7",
    "main": "src/index.ts",
    "type": "module",
    "scripts": {
        "start": "node --loader ts-node/esm src/index.ts",
        "dev": "node --loader ts-node/esm src/index.ts",
        "check-types": "tsc --noEmit",
        "test": "jest"
    },
    "nodemonConfig": {
        "watch": [
            "src",
            "../core/dist"
        ],
        "ext": "ts,json",
        "exec": "node --enable-source-maps --loader ts-node/esm src/index.ts"
    },
    "dependencies": {
        "@elizaos/adapter-postgres": "workspace:*",
        "@elizaos/adapter-redis": "workspace:*",
        "@elizaos/adapter-sqlite": "workspace:*",
        "@elizaos/adapter-pglite": "workspace:*",
        "@elizaos/client-auto": "workspace:*",
        "@elizaos/client-direct": "workspace:*",
        "@elizaos/client-discord": "workspace:*",
        "@elizaos/client-farcaster": "workspace:*",
        "@elizaos/client-lens": "workspace:*",
        "@elizaos/client-telegram": "workspace:*",
        "@elizaos/client-twitter": "workspace:*",
        "@elizaos/client-slack": "workspace:*",
        "@elizaos/core": "workspace:*",
        "@elizaos/plugin-0g": "workspace:*",
        "@elizaos/plugin-abstract": "workspace:*",
        "@elizaos/plugin-aptos": "workspace:*",
        "@elizaos/plugin-binance": "workspace:*",
        "@elizaos/plugin-avail": "workspace:*",
        "@elizaos/plugin-bootstrap": "workspace:*",
        "@elizaos/plugin-cosmos": "workspace:*",
        "@elizaos/plugin-intiface": "workspace:*",
        "@elizaos/plugin-coinbase": "workspace:*",
        "@elizaos/plugin-coinprice": "workspace:*",
        "@elizaos/plugin-conflux": "workspace:*",
        "@elizaos/plugin-evm": "workspace:*",
        "@elizaos/plugin-echochambers": "workspace:*",
        "@elizaos/plugin-flow": "workspace:*",
        "@elizaos/plugin-gitbook": "workspace:*",
        "@elizaos/plugin-story": "workspace:*",
        "@elizaos/plugin-goat": "workspace:*",
        "@elizaos/plugin-icp": "workspace:*",
        "@elizaos/plugin-image-generation": "workspace:*",
        "@elizaos/plugin-nft-generation": "workspace:*",
        "@elizaos/plugin-node": "workspace:*",
        "@elizaos/plugin-solana": "workspace:*",
        "@elizaos/plugin-solana-agentkit": "workspace:*",
        "@elizaos/plugin-starknet": "workspace:*",
        "@elizaos/plugin-stargaze": "workspace:*",
        "@elizaos/plugin-ton": "workspace:*",
        "@elizaos/plugin-sui": "workspace:*",
        "@elizaos/plugin-tee": "workspace:*",
        "@elizaos/plugin-tee-marlin": "workspace:*",
        "@elizaos/plugin-multiversx": "workspace:*",
        "@elizaos/plugin-near": "workspace:*",
<<<<<<< HEAD
        "@elizaos/plugin-reclaim": "workspace:*",
        "@elizaos/plugin-primus": "workspace:*",
=======
>>>>>>> a334564b
        "@elizaos/plugin-zksync-era": "workspace:*",
        "@elizaos/plugin-twitter": "workspace:*",
        "@elizaos/plugin-twitter-primus": "workspace:*",
        "@elizaos/plugin-cronoszkevm": "workspace:*",
        "@elizaos/plugin-3d-generation": "workspace:*",
        "@elizaos/plugin-fuel": "workspace:*",
        "@elizaos/plugin-avalanche": "workspace:*",
        "@elizaos/plugin-web-search": "workspace:*",
        "@elizaos/plugin-thirdweb": "workspace:*",
        "@elizaos/plugin-genlayer": "workspace:*",
        "@elizaos/plugin-open-weather": "workspace:*",
        "@elizaos/plugin-obsidian": "workspace:*",
        "@elizaos/plugin-arthera": "workspace:*",
        "@elizaos/plugin-allora": "workspace:*",
        "readline": "1.3.0",
        "ws": "8.18.0",
        "yargs": "17.7.2"
    },
    "devDependencies": {
        "@types/jest": "^29.5.14",
        "jest": "^29.7.0",
        "ts-jest": "^29.2.5",
        "ts-node": "10.9.2",
        "tsup": "8.3.5"
    }
}<|MERGE_RESOLUTION|>--- conflicted
+++ resolved
@@ -62,11 +62,7 @@
         "@elizaos/plugin-tee-marlin": "workspace:*",
         "@elizaos/plugin-multiversx": "workspace:*",
         "@elizaos/plugin-near": "workspace:*",
-<<<<<<< HEAD
-        "@elizaos/plugin-reclaim": "workspace:*",
         "@elizaos/plugin-primus": "workspace:*",
-=======
->>>>>>> a334564b
         "@elizaos/plugin-zksync-era": "workspace:*",
         "@elizaos/plugin-twitter": "workspace:*",
         "@elizaos/plugin-twitter-primus": "workspace:*",
