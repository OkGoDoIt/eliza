--- conflicted
+++ resolved
@@ -420,11 +420,10 @@
 TOKENIZER_MODEL=  # Specify the tokenizer model to be used.
 TOKENIZER_TYPE=   # Options: tiktoken (for OpenAI models) or auto (AutoTokenizer from Hugging Face for non-OpenAI models). Default: tiktoken.
 
-<<<<<<< HEAD
 #LetzAI
 LETZAI_API_KEY= # LetzAI API Key
 LETZAI_MODELS= # list of Letzai models to add to each prompt, e.g.: "@modelname1, @modelname2"
-=======
+
 
 # Spheron
 SPHERON_PRIVATE_KEY=
@@ -454,5 +453,4 @@
 
 # Verifiable Inference Configuration
 VERIFIABLE_INFERENCE_ENABLED=false # Set to false to disable verifiable inference
-VERIFIABLE_INFERENCE_PROVIDER=opacity # Options: opacity
->>>>>>> ebe93595
+VERIFIABLE_INFERENCE_PROVIDER=opacity # Options: opacity